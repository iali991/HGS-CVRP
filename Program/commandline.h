/*MIT License

Copyright(c) 2020 Thibaut Vidal

Permission is hereby granted, free of charge, to any person obtaining a copy
of this software and associated documentation files(the "Software"), to deal
in the Software without restriction, including without limitation the rights
to use, copy, modify, merge, publish, distribute, sublicense, and/or sell
copies of the Software, and to permit persons to whom the Software is
furnished to do so, subject to the following conditions :

The above copyright notice and this permission notice shall be included in all
copies or substantial portions of the Software.

THE SOFTWARE IS PROVIDED "AS IS", WITHOUT WARRANTY OF ANY KIND, EXPRESS OR
IMPLIED, INCLUDING BUT NOT LIMITED TO THE WARRANTIES OF MERCHANTABILITY,
FITNESS FOR A PARTICULAR PURPOSE AND NONINFRINGEMENT.IN NO EVENT SHALL THE
AUTHORS OR COPYRIGHT HOLDERS BE LIABLE FOR ANY CLAIM, DAMAGES OR OTHER
LIABILITY, WHETHER IN AN ACTION OF CONTRACT, TORT OR OTHERWISE, ARISING FROM,
OUT OF OR IN CONNECTION WITH THE SOFTWARE OR THE USE OR OTHER DEALINGS IN THE
SOFTWARE.*/

#ifndef COMMAND_LINE_H
#define COMMAND_LINE_H

#include <iostream>
#include <string>
#include <climits>
#include "AlgorithmParameters.h"

class CommandLine
{
public:
	AlgorithmParameters ap = default_algorithm_parameters();

	int nbVeh		 = INT_MAX;		// Number of vehicles. Default value: infinity
	std::string pathInstance;		// Instance path
	std::string pathSolution;		// Solution path
	bool verbose     = true;
	bool isRoundingInteger = true;

	// Reads the line of command and extracts possible options
	CommandLine(int argc, char* argv[])
	{
		if (argc % 2 != 1 || argc > 35 || argc < 3)
		{
			std::cout << "----- NUMBER OF COMMANDLINE ARGUMENTS IS INCORRECT: " << argc << std::endl;
			display_help(); throw std::string("Incorrect line of command");
		}
		else
		{
			pathInstance = std::string(argv[1]);
			pathSolution = std::string(argv[2]);
			for (int i = 3; i < argc; i += 2)
			{
				if (std::string(argv[i]) == "-t")
					ap.timeLimit = atof(argv[i+1]);
				else if (std::string(argv[i]) == "-it")
					ap.nbIter  = atoi(argv[i+1]);
				else if (std::string(argv[i]) == "-seed")
					ap.seed    = atoi(argv[i+1]);
				else if (std::string(argv[i]) == "-veh")
					nbVeh = atoi(argv[i+1]);
				else if (std::string(argv[i]) == "-round")
					isRoundingInteger = atoi(argv[i+1]);
				else if (std::string(argv[i]) == "-log")
					verbose = atoi(argv[i+1]);
				else if (std::string(argv[i]) == "-nbGranular")
					ap.nbGranular = atoi(argv[i+1]);
				else if (std::string(argv[i]) == "-mu")
					ap.mu = atoi(argv[i+1]);
				else if (std::string(argv[i]) == "-lambda")
					ap.lambda = atoi(argv[i+1]);
				else if (std::string(argv[i]) == "-nbElite")
					ap.nbElite = atoi(argv[i+1]);
				else if (std::string(argv[i]) == "-nbClose")
					ap.nbClose = atoi(argv[i+1]);
				else if (std::string(argv[i]) == "-nbIterPenaltyManagement")
					ap.nbIterPenaltyManagement = atoi(argv[i+1]);
				else if (std::string(argv[i]) == "-nbIterTraces")
					ap.nbIterTraces = atoi(argv[i + 1]);
				else if (std::string(argv[i]) == "-targetFeasible")
					ap.targetFeasible = atof(argv[i+1]);
<<<<<<< HEAD
        else if (std::string(argv[i]) == "-useDecomposition")
          ap.useDecomposition = atoi(argv[i+1]);
        else if (std::string(argv[i]) == "-decoIterations")
          ap.decoIterations = atoi(argv[i+1]);
        else if (std::string(argv[i]) == "-decoTargetSz")
          ap.decoTargetSz = atoi(argv[i+1]);
        else if (std::string(argv[i]) == "-decoNbIter")
          ap.decoNbIter = atoi(argv[i+1]);
=======
				else if (std::string(argv[i]) == "-penaltyIncrease")
					ap.penaltyIncrease = atof(argv[i+1]);
				else if (std::string(argv[i]) == "-penaltyDecrease")
					ap.penaltyDecrease = atof(argv[i+1]);
>>>>>>> 82644d64
				else
				{
					std::cout << "----- ARGUMENT NOT RECOGNIZED: " << std::string(argv[i]) << std::endl;
					display_help(); throw std::string("Incorrect line of command");
				}
			}
		}
	}

	// Printing information about how to use the code
	void display_help()
	{
		std::cout << std::endl;
		std::cout << "-------------------------------------------------- HGS-CVRP algorithm (2020) ---------------------------------------------------" << std::endl;
		std::cout << "Call with: ./hgs instancePath solPath [-it nbIter] [-t myCPUtime] [-seed mySeed] [-veh nbVehicles] [-log verbose]               " << std::endl;
		std::cout << "[-it <int>] sets a maximum number of iterations without improvement. Defaults to 20,000                                         " << std::endl;
		std::cout << "[-t <double>] sets a time limit in seconds. If this parameter is set the code will be run iteratively until the time limit      " << std::endl;
		std::cout << "[-seed <int>] sets a fixed seed. Defaults to 0                                                                                  " << std::endl;
		std::cout << "[-veh <int>] sets a prescribed fleet size. Otherwise a reasonable UB on the the fleet size is calculated                        " << std::endl;
		std::cout << "[-round <bool>] rounding the distance to the nearest integer or not. It can be 0 (not rounding) or 1 (rounding). Defaults to 1. " << std::endl;
		std::cout << "[-log <bool>] sets the verbose level of the algorithm log. It can be 0 or 1. Defaults to 1.                                     " << std::endl;
		std::cout << std::endl;
		std::cout << "Additional Arguments:                                                                                                           " << std::endl;
		std::cout << "[-nbIterTraces <int>] Number of iterations between traces display during HGS execution. Defaults to 500                         " << std::endl;
		std::cout << "[-nbGranular <int>] Granular search parameter, limits the number of moves in the RI local search. Defaults to 20                " << std::endl;
		std::cout << "[-mu <int>] Minimum population size. Defaults to 25                                                                             " << std::endl;
		std::cout << "[-lambda <int>] Number of solutions created before reaching the maximum population size (i.e., generation size). Defaults to 40 " << std::endl;
		std::cout << "[-nbElite <int>] Number of elite individuals. Defaults to 5                                                                     " << std::endl;
		std::cout << "[-nbClose <int>] Number of closest solutions/individuals considered when calculating diversity contribution. Defaults to 4      " << std::endl;
<<<<<<< HEAD
		std::cout << "[-targetFeasible <double>] target ratio of feasible individuals in the last 100 generatied individuals. Defaults to 0.2         " << std::endl;
    std::cout << "[-useDecomposition <0/1>] Use barycentre cluster decomposition? Defaults to 0 (i.e., NO decomposition)                          " << std::endl;
    std::cout << "[-decoIterations <int>] Iterations between two consecutive decomposition phases. Defaults to 2500 or 5000 depending on inst sz  " << std::endl;
    std::cout << "[-decoTargetSz <int>] Target number of customers in subproblems                                                                 " << std::endl;
    std::cout << "[-decoNbIter <int>] Like '-it' but for the subproblems                                                                          " << std::endl;
=======
		std::cout << "[-nbIterPenaltyManagement <int>] Number of iterations between penalty updates. Defaults to 100                                  " << std::endl;
		std::cout << "[-targetFeasible <double>] target ratio of feasible individuals between penalty updates. Defaults to 0.2                        " << std::endl;
		std::cout << "[-penaltyIncrease <double>] penalty increase if insufficient feasible individuals between penalty updates. Defaults to 1.2      " << std::endl;
		std::cout << "[-penaltyDecrease <double>] penalty decrease if sufficient feasible individuals between penalty updates. Defaults to 0.85       " << std::endl;
>>>>>>> 82644d64
		std::cout << "--------------------------------------------------------------------------------------------------------------------------------" << std::endl;
		std::cout << std::endl;
	};
};
#endif<|MERGE_RESOLUTION|>--- conflicted
+++ resolved
@@ -42,7 +42,7 @@
 	// Reads the line of command and extracts possible options
 	CommandLine(int argc, char* argv[])
 	{
-		if (argc % 2 != 1 || argc > 35 || argc < 3)
+		if (argc % 2 != 1 || argc > 43 || argc < 3)
 		{
 			std::cout << "----- NUMBER OF COMMANDLINE ARGUMENTS IS INCORRECT: " << argc << std::endl;
 			display_help(); throw std::string("Incorrect line of command");
@@ -81,7 +81,10 @@
 					ap.nbIterTraces = atoi(argv[i + 1]);
 				else if (std::string(argv[i]) == "-targetFeasible")
 					ap.targetFeasible = atof(argv[i+1]);
-<<<<<<< HEAD
+        else if (std::string(argv[i]) == "-penaltyIncrease")
+					ap.penaltyIncrease = atof(argv[i+1]);
+				else if (std::string(argv[i]) == "-penaltyDecrease")
+					ap.penaltyDecrease = atof(argv[i+1]);
         else if (std::string(argv[i]) == "-useDecomposition")
           ap.useDecomposition = atoi(argv[i+1]);
         else if (std::string(argv[i]) == "-decoIterations")
@@ -90,12 +93,6 @@
           ap.decoTargetSz = atoi(argv[i+1]);
         else if (std::string(argv[i]) == "-decoNbIter")
           ap.decoNbIter = atoi(argv[i+1]);
-=======
-				else if (std::string(argv[i]) == "-penaltyIncrease")
-					ap.penaltyIncrease = atof(argv[i+1]);
-				else if (std::string(argv[i]) == "-penaltyDecrease")
-					ap.penaltyDecrease = atof(argv[i+1]);
->>>>>>> 82644d64
 				else
 				{
 					std::cout << "----- ARGUMENT NOT RECOGNIZED: " << std::string(argv[i]) << std::endl;
@@ -125,18 +122,14 @@
 		std::cout << "[-lambda <int>] Number of solutions created before reaching the maximum population size (i.e., generation size). Defaults to 40 " << std::endl;
 		std::cout << "[-nbElite <int>] Number of elite individuals. Defaults to 5                                                                     " << std::endl;
 		std::cout << "[-nbClose <int>] Number of closest solutions/individuals considered when calculating diversity contribution. Defaults to 4      " << std::endl;
-<<<<<<< HEAD
-		std::cout << "[-targetFeasible <double>] target ratio of feasible individuals in the last 100 generatied individuals. Defaults to 0.2         " << std::endl;
+		std::cout << "[-nbIterPenaltyManagement <int>] Number of iterations between penalty updates. Defaults to 100                                  " << std::endl;
+		std::cout << "[-targetFeasible <double>] target ratio of feasible individuals between penalty updates. Defaults to 0.2                        " << std::endl;
+		std::cout << "[-penaltyIncrease <double>] penalty increase if insufficient feasible individuals between penalty updates. Defaults to 1.2      " << std::endl;
+		std::cout << "[-penaltyDecrease <double>] penalty decrease if sufficient feasible individuals between penalty updates. Defaults to 0.85       " << std::endl;
     std::cout << "[-useDecomposition <0/1>] Use barycentre cluster decomposition? Defaults to 0 (i.e., NO decomposition)                          " << std::endl;
     std::cout << "[-decoIterations <int>] Iterations between two consecutive decomposition phases. Defaults to 2500 or 5000 depending on inst sz  " << std::endl;
     std::cout << "[-decoTargetSz <int>] Target number of customers in subproblems                                                                 " << std::endl;
     std::cout << "[-decoNbIter <int>] Like '-it' but for the subproblems                                                                          " << std::endl;
-=======
-		std::cout << "[-nbIterPenaltyManagement <int>] Number of iterations between penalty updates. Defaults to 100                                  " << std::endl;
-		std::cout << "[-targetFeasible <double>] target ratio of feasible individuals between penalty updates. Defaults to 0.2                        " << std::endl;
-		std::cout << "[-penaltyIncrease <double>] penalty increase if insufficient feasible individuals between penalty updates. Defaults to 1.2      " << std::endl;
-		std::cout << "[-penaltyDecrease <double>] penalty decrease if sufficient feasible individuals between penalty updates. Defaults to 0.85       " << std::endl;
->>>>>>> 82644d64
 		std::cout << "--------------------------------------------------------------------------------------------------------------------------------" << std::endl;
 		std::cout << std::endl;
 	};
