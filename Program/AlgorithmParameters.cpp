//
// Created by chkwon on 3/23/22.
//

#include "AlgorithmParameters.h"
#include <iostream>

extern "C"
struct AlgorithmParameters default_algorithm_parameters() {
	struct AlgorithmParameters ap{};

	ap.nbGranular = 20;
	ap.mu = 25;
	ap.lambda = 40;
	ap.nbElite = 4;
	ap.nbClose = 5;

	ap.nbIterPenaltyManagement = 100;
	ap.targetFeasible = 0.2;
	ap.penaltyDecrease = 0.85;
	ap.penaltyIncrease = 1.2;

	ap.seed = 0;
	ap.nbIter = 20000;
	ap.nbIterTraces = 500;
	ap.timeLimit = 0;
	ap.useSwapStar = 1;

	ap.useDecomposition = 0;
	ap.decoIterations = 0;
	ap.decoTargetSz = 250;
	ap.decoNbIter = 1000;

	return ap;
}

void print_algorithm_parameters(const AlgorithmParameters & ap)
{
	std::cout << "=========== Algorithm Parameters =================" << std::endl;
<<<<<<< HEAD
	std::cout << "---- nbGranular        is set to " << ap.nbGranular << std::endl;
	std::cout << "---- mu                is set to " << ap.mu << std::endl;
	std::cout << "---- lambda            is set to " << ap.lambda << std::endl;
	std::cout << "---- nbElite           is set to " << ap.nbElite << std::endl;
	std::cout << "---- nbClose           is set to " << ap.nbClose << std::endl;
	std::cout << "---- targetFeasible    is set to " << ap.targetFeasible << std::endl;
	std::cout << "---- seed              is set to " << ap.seed << std::endl;
	std::cout << "---- nbIter            is set to " << ap.nbIter << std::endl;
	std::cout << "---- timeLimit         is set to " << ap.timeLimit << std::endl;
	std::cout << "---- useSwapStar       is set to " << ap.useSwapStar << std::endl;
	std::cout << "---- useDecomposition  is set to " << ap.useDecomposition << std::endl;
	std::cout << "---- decoIterations    is set to " << ap.decoIterations << std::endl;
	std::cout << "---- decoTargetSz      is set to " << ap.decoTargetSz << std::endl;
	std::cout << "---- decoNbIter        is set to " << ap.decoNbIter << std::endl;
=======
	std::cout << "---- nbGranular              is set to " << ap.nbGranular << std::endl;
	std::cout << "---- mu                      is set to " << ap.mu << std::endl;
	std::cout << "---- lambda                  is set to " << ap.lambda << std::endl;
	std::cout << "---- nbElite                 is set to " << ap.nbElite << std::endl;
	std::cout << "---- nbClose                 is set to " << ap.nbClose << std::endl;
	std::cout << "---- nbIterPenaltyManagement is set to " << ap.nbIterPenaltyManagement << std::endl;
	std::cout << "---- targetFeasible          is set to " << ap.targetFeasible << std::endl;
	std::cout << "---- penaltyDecrease         is set to " << ap.penaltyDecrease << std::endl;
	std::cout << "---- penaltyIncrease         is set to " << ap.penaltyIncrease << std::endl;
	std::cout << "---- seed                    is set to " << ap.seed << std::endl;
	std::cout << "---- nbIter                  is set to " << ap.nbIter << std::endl;
	std::cout << "---- nbIterTraces            is set to " << ap.nbIterTraces << std::endl;
	std::cout << "---- timeLimit               is set to " << ap.timeLimit << std::endl;
	std::cout << "---- useSwapStar             is set to " << ap.useSwapStar << std::endl;
>>>>>>> 82644d64
	std::cout << "==================================================" << std::endl;
}<|MERGE_RESOLUTION|>--- conflicted
+++ resolved
@@ -37,22 +37,6 @@
 void print_algorithm_parameters(const AlgorithmParameters & ap)
 {
 	std::cout << "=========== Algorithm Parameters =================" << std::endl;
-<<<<<<< HEAD
-	std::cout << "---- nbGranular        is set to " << ap.nbGranular << std::endl;
-	std::cout << "---- mu                is set to " << ap.mu << std::endl;
-	std::cout << "---- lambda            is set to " << ap.lambda << std::endl;
-	std::cout << "---- nbElite           is set to " << ap.nbElite << std::endl;
-	std::cout << "---- nbClose           is set to " << ap.nbClose << std::endl;
-	std::cout << "---- targetFeasible    is set to " << ap.targetFeasible << std::endl;
-	std::cout << "---- seed              is set to " << ap.seed << std::endl;
-	std::cout << "---- nbIter            is set to " << ap.nbIter << std::endl;
-	std::cout << "---- timeLimit         is set to " << ap.timeLimit << std::endl;
-	std::cout << "---- useSwapStar       is set to " << ap.useSwapStar << std::endl;
-	std::cout << "---- useDecomposition  is set to " << ap.useDecomposition << std::endl;
-	std::cout << "---- decoIterations    is set to " << ap.decoIterations << std::endl;
-	std::cout << "---- decoTargetSz      is set to " << ap.decoTargetSz << std::endl;
-	std::cout << "---- decoNbIter        is set to " << ap.decoNbIter << std::endl;
-=======
 	std::cout << "---- nbGranular              is set to " << ap.nbGranular << std::endl;
 	std::cout << "---- mu                      is set to " << ap.mu << std::endl;
 	std::cout << "---- lambda                  is set to " << ap.lambda << std::endl;
@@ -67,6 +51,9 @@
 	std::cout << "---- nbIterTraces            is set to " << ap.nbIterTraces << std::endl;
 	std::cout << "---- timeLimit               is set to " << ap.timeLimit << std::endl;
 	std::cout << "---- useSwapStar             is set to " << ap.useSwapStar << std::endl;
->>>>>>> 82644d64
+  std::cout << "---- useDecomposition        is set to " << ap.useDecomposition << std::endl;
+	std::cout << "---- decoIterations          is set to " << ap.decoIterations << std::endl;
+	std::cout << "---- decoTargetSz            is set to " << ap.decoTargetSz << std::endl;
+	std::cout << "---- decoNbIter              is set to " << ap.decoNbIter << std::endl;
 	std::cout << "==================================================" << std::endl;
 }